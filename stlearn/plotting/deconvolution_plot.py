from typing import Optional, Union
from anndata import AnnData
import matplotlib.pyplot as plt
from matplotlib import cm
import matplotlib as mpl
import numpy as np


def deconvolution_plot(
    adata: AnnData,
    library_id: str = None,
    use_label: str = "louvain",
    cluster: [int, str] = None,
    celltype: str = None,
    celltype_threshold: float = 0,
    data_alpha: float = 1.0,
    threshold: float = 0.0,
    cmap: str = "tab20",
    colors: list = None, # The colors to use for each label...
    tissue_alpha: float = 1.0,
    title: str = None,
    spot_size: Union[float, int] = 10,
    show_axis: bool = False,
    show_legend: bool = True,
    show_donut: bool = True,
    cropped: bool = True,
    margin: int = 100,
    name: str = None,
    dpi: int = 150,
    output: str = None,
    copy: bool = False,
) -> Optional[AnnData]:

    """\
    Clustering plot for sptial transcriptomics data. Also it has a function to display trajectory inference.

    Parameters
    ----------
    adata
        Annotated data matrix.
    library_id
        Library id stored in AnnData.
    use_label
        Use label result of clustering method.
    list_cluster
        Choose set of clusters that will display in the plot.
    data_alpha
        Opacity of the spot.
    tissue_alpha
        Opacity of the tissue.
    cmap
        Color map to use.
    spot_size
        Size of the spot.
    show_axis
        Show axis or not.
    show_legend
        Show legend or not.
    show_donut
        Whether to show the donut plot or not.
    show_trajectory
        Show the spatial trajectory or not. It requires stlearn.spatial.trajectory.pseudotimespace.
    show_subcluster
        Show subcluster or not. It requires stlearn.spatial.trajectory.global_level.
    name
        Name of the output figure file.
    dpi
        DPI of the output figure.
    output
        Save the figure as file or not.
    copy
        Return a copy instead of writing to adata.
    Returns
    -------
    Nothing
    """

    # plt.rcParams['figure.dpi'] = dpi

    imagecol = adata.obs["imagecol"]
    imagerow = adata.obs["imagerow"]

    fig, ax = plt.subplots()

    label = adata.obsm["deconvolution"].T

    tmp = label.sum(axis=1)

    label_filter = label.loc[tmp[tmp >= np.quantile(tmp, threshold)].index]

    if cluster is not None:
        base = adata.obs[adata.obs[use_label] == str(cluster)][["imagecol", "imagerow"]]
    else:
        base = adata.obs[["imagecol", "imagerow"]]

    if celltype is not None:
        base = base.loc[
            adata.obs_names[adata.obsm["deconvolution"][celltype] > celltype_threshold]
        ]

    label_filter_ = label_filter[base.index]

    if type(colors) == type(None):
        color_vals = list(range(0, len(label_filter_), 1))
        my_norm = mpl.colors.Normalize(0, len(label_filter_))
        my_cmap = mpl.cm.get_cmap(cmap, len(color_vals))
        colors = my_cmap.colors

    for i, xy in enumerate(base.values):
        _ = ax.pie(
            label_filter_.T.iloc[i].values,
            colors=colors,
            center=(xy[0], xy[1]),
            radius=spot_size,
            frame=True,
        )
    ax.autoscale()

    if library_id is None:
        library_id = list(adata.uns["spatial"].keys())[0]

    image = adata.uns["spatial"][library_id]["images"][
        adata.uns["spatial"][library_id]["use_quality"]
    ]

<<<<<<< HEAD
    if show_donut:
        ax_pie = fig.add_axes([0.5, -0.4, 0.03, 0.5])

        def my_autopct(pct):
            return ("%1.0f%%" % pct) if pct >= 4 else ""

        ax_pie.pie(
            label_filter_.sum(axis=1),
            colors=colors,
            radius=5,
            frame=True,
            autopct=my_autopct,
            pctdistance=1.1,
            startangle=90,
            wedgeprops=dict(width=(2), edgecolor="w", antialiased=True),
            textprops={"fontsize": 5},
        )

        ax_pie.set_axis_off()
=======
    ax_pie = fig.add_axes([0.5, -0.4, 0.03, 0.5])

    def my_autopct(pct):
        return ("%1.0f%%" % pct) if pct >= 4 else ""

    ax_pie.pie(
        label_filter_.sum(axis=1),
        colors=my_cmap.colors,
        radius=10,
        # frame=True,
        autopct=my_autopct,
        pctdistance=1.1,
        startangle=90,
        wedgeprops=dict(width=(3), edgecolor="w", antialiased=True),
        textprops={"fontsize": 5},
    )
>>>>>>> 3cf0bc6e

    if type(colors) == type(None):
        ax_cb = fig.add_axes([0.9, 0.25, 0.03, 0.5], axisbelow=False)
        cb = mpl.colorbar.ColorbarBase(ax_cb, cmap=my_cmap, norm=my_norm, ticks=color_vals)

        cb.ax.tick_params(size=0)
        loc = np.array(color_vals) + 0.5
        cb.set_ticks(loc)
        cb.set_ticklabels(label_filter_.index)
        cb.outline.set_visible(False)

    # Overlay the tissue image
    ax.imshow(
        image,
        alpha=1,
        zorder=-1,
    )

    ax.axis("off")

    if cropped:
        ax.set_xlim(imagecol.min() - margin, imagecol.max() + margin)

        ax.set_ylim(imagerow.min() - margin, imagerow.max() + margin)

        ax.set_ylim(ax.get_ylim()[::-1])

        # plt.gca().invert_yaxis()

    if name is None:
        name = use_label

    if output is not None:
        fig.savefig(output + "/" + name, dpi=dpi, bbox_inches="tight", pad_inches=0)

    plt.show()<|MERGE_RESOLUTION|>--- conflicted
+++ resolved
@@ -123,7 +123,6 @@
         adata.uns["spatial"][library_id]["use_quality"]
     ]
 
-<<<<<<< HEAD
     if show_donut:
         ax_pie = fig.add_axes([0.5, -0.4, 0.03, 0.5])
 
@@ -132,39 +131,20 @@
 
         ax_pie.pie(
             label_filter_.sum(axis=1),
-            colors=colors,
-            radius=5,
-            frame=True,
+            colors=my_cmap.colors,
+            radius=10,
+            # frame=True,
             autopct=my_autopct,
             pctdistance=1.1,
             startangle=90,
-            wedgeprops=dict(width=(2), edgecolor="w", antialiased=True),
+            wedgeprops=dict(width=(3), edgecolor="w", antialiased=True),
             textprops={"fontsize": 5},
         )
 
-        ax_pie.set_axis_off()
-=======
-    ax_pie = fig.add_axes([0.5, -0.4, 0.03, 0.5])
-
-    def my_autopct(pct):
-        return ("%1.0f%%" % pct) if pct >= 4 else ""
-
-    ax_pie.pie(
-        label_filter_.sum(axis=1),
-        colors=my_cmap.colors,
-        radius=10,
-        # frame=True,
-        autopct=my_autopct,
-        pctdistance=1.1,
-        startangle=90,
-        wedgeprops=dict(width=(3), edgecolor="w", antialiased=True),
-        textprops={"fontsize": 5},
-    )
->>>>>>> 3cf0bc6e
-
     if type(colors) == type(None):
         ax_cb = fig.add_axes([0.9, 0.25, 0.03, 0.5], axisbelow=False)
-        cb = mpl.colorbar.ColorbarBase(ax_cb, cmap=my_cmap, norm=my_norm, ticks=color_vals)
+        cb = mpl.colorbar.ColorbarBase(ax_cb, cmap=my_cmap,
+                                       norm=my_norm, ticks=color_vals)
 
         cb.ax.tick_params(size=0)
         loc = np.array(color_vals) + 0.5
