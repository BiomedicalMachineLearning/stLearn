--- conflicted
+++ resolved
@@ -113,9 +113,7 @@
     imagecol = image_coor[:, 0]
     imagerow = image_coor[:, 1]
 
-<<<<<<< HEAD
     return [imagecol, imagerow]
-
 
 def _read_graph(adata: AnnData, graph_type: Optional[str]):
 
@@ -125,6 +123,3 @@
     relabel_graph = nx.relabel_nodes(graph, node_dict)
 
     return relabel_graph
-=======
-    return [imagecol, imagerow]
->>>>>>> 43166a41
