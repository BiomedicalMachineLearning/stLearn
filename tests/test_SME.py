--- conflicted
+++ resolved
@@ -9,23 +9,16 @@
 import scanpy as sc
 
 import stlearn as st
+
 from .utils import read_test_data
 
 
 class TestSME(unittest.TestCase):
     """Tests for `stlearn` package."""
 
-<<<<<<< HEAD
-    def test_SME(self):
-        sc.pp.pca(adata)
-        st.pp.tiling(adata, "./tiling")
-        st.pp.extract_feature(adata, verbose=True)
-        import shutil
-=======
     def setUp(self):
         self.adata = read_test_data()
         self.tiling_dir = "./tiling"
->>>>>>> a5d11e28
 
     def tearDown(self):
         if Path(self.tiling_dir).exists():
