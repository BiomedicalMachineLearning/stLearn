--- conflicted
+++ resolved
@@ -1,11 +1,6 @@
 bokeh == 2.3.0
-<<<<<<< HEAD
 #fa2 == 0.3.5
 Pillow==8.1.1
-=======
-fa2 == 0.3.5
-Pillow==8.2.0
->>>>>>> 4daf3f15
 scanpy==1.7.1
 scikit-image==0.17.2
 tensorflow==2.5.0