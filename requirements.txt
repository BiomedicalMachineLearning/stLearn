bokeh == 2.3.0
<<<<<<< HEAD
#fa2 == 0.3.5
Pillow==8.1.1
Pillow==8.3.2
scanpy==1.7.1
=======
fa2 == 0.3.5
Pillow==9.0.0
scanpy==1.8.2
>>>>>>> 64295529
scikit-image==0.18.2
tensorflow==2.7.0<|MERGE_RESOLUTION|>--- conflicted
+++ resolved
@@ -1,13 +1,6 @@
 bokeh == 2.3.0
-<<<<<<< HEAD
 #fa2 == 0.3.5
-Pillow==8.1.1
-Pillow==8.3.2
-scanpy==1.7.1
-=======
-fa2 == 0.3.5
 Pillow==9.0.0
 scanpy==1.8.2
->>>>>>> 64295529
 scikit-image==0.18.2
 tensorflow==2.7.0